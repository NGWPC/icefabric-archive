from fastapi import APIRouter, Depends, Query
from pyiceberg.catalog import Catalog

<<<<<<< HEAD
from app import get_catalog, get_graphs
from icefabric.modules import config_mapper
=======
from app import get_catalog
from icefabric.modules import SmpModules, config_mapper
>>>>>>> 25d742bc
from icefabric.schemas import HydrofabricDomains
from icefabric.schemas.modules import (
    LASAM,
    LSTM,
    SFT,
    SMP,
    Albedo,
    NoahOwpModular,
    SacSma,
    Snow17,
    Topmodel,
    TRoute,
)

sft_router = APIRouter(prefix="/modules/sft")
snow17_router = APIRouter(prefix="/modules/snow17")
smp_router = APIRouter(prefix="/modules/smp")
lstm_router = APIRouter(prefix="/modules/lstm")
lasam_router = APIRouter(prefix="/modules/lasam")
noahowp_router = APIRouter(prefix="/modules/noahowp")
sacsma_router = APIRouter(prefix="/modules/sacsma")
troute_router = APIRouter(prefix="/modules/troute")
topmodel_router = APIRouter(prefix="/modules/topmodel")
topoflow_router = APIRouter(prefix="/modules/topoflow")


@sft_router.get("/", tags=["NWM Modules"])
async def get_sft_ipes(
    identifier: str = Query(
        ...,
        description="Gage ID from which to trace upstream catchments.",
        examples=["01010000"],
        openapi_examples={"sft_example": {"summary": "SFT Example", "value": "01010000"}},
    ),
    domain: HydrofabricDomains = Query(
        HydrofabricDomains.CONUS,
        description="The iceberg namespace used to query the hydrofabric.",
        openapi_examples={"sft_example": {"summary": "SFT Example", "value": "conus_hf"}},
    ),
    use_schaake: bool = Query(
        False,
        description="Whether to use Schaake for the Ice Fraction Scheme. Defaults to False to use Xinanjiang",
        openapi_examples={"sft_example": {"summary": "SFT Example", "value": False}},
    ),
    catalog: Catalog = Depends(get_catalog),
    network_graphs=Depends(get_graphs),
) -> list[SFT]:
    """
    An endpoint to return configurations for SFT.

    This endpoint traces upstream from a given gage ID to get all catchments
    and returns SFT (Soil Freeze-Thaw) parameter configurations for each catchment.

    **Parameters:**
    - **identifier**: The Gage ID to trace upstream from to get all catchments
    - **domain**: The geographic domain to search for catchments from
    - **use_schaake**: Determines if we're using Schaake or Xinanjiang to calculate ice fraction

    **Returns:**
    A list of SFT pydantic objects for each catchment
    """
    return config_mapper["sft"](
        catalog=catalog,
        namespace=domain.value,
        identifier=f"gages-{identifier}",
<<<<<<< HEAD
        graph=network_graphs[domain],
=======
>>>>>>> 25d742bc
        use_schaake=use_schaake,
    )


@snow17_router.get("/", tags=["NWM Modules"])
async def get_snow17_ipes(
    identifier: str = Query(
        ...,
        description="Gage ID from which to trace upstream catchments.",
        examples=["01010000"],
        openapi_examples={"snow17_example": {"summary": "SNOW-17 Example", "value": "01010000"}},
    ),
    domain: HydrofabricDomains = Query(
        HydrofabricDomains.CONUS,
        description="The iceberg namespace used to query the hydrofabric.",
        openapi_examples={"snow17_example": {"summary": "SNOW-17 Example", "value": "conus_hf"}},
    ),
    envca: bool = Query(
        False,
        description="If source is ENVCA, then set to True. Defaults to False.",
        openapi_examples={"sft_example": {"summary": "SNOW-17 Example", "value": False}},
    ),
    catalog: Catalog = Depends(get_catalog),
    network_graphs=Depends(get_graphs),
) -> list[Snow17]:
    """
    An endpoint to return configurations for SNOW-17.

    This endpoint traces upstream from a given gage ID to get all catchments
    and returns SNOW-17 (Snow Accumulation and Ablation Model) parameter configurations for each catchment.

    **Parameters:**
    - **identifier**: The Gage ID from which upstream catchments are traced.
    - **domain**: The geographic domain used to filter catchments.
    - **envca**: Designates that the source is ENVCA.

    **Returns:**
    A list of SNOW-17 pydantic objects for each catchment.
    """
    return config_mapper["snow17"](
        catalog=catalog,
        namespace=domain.value,
        identifier=f"gages-{identifier}",
<<<<<<< HEAD
        graph=network_graphs[domain],
=======
>>>>>>> 25d742bc
        envca=envca,
    )


@smp_router.get("/", tags=["NWM Modules"])
async def get_smp_ipes(
    identifier: str = Query(
        ...,
        description="Gage ID from which to trace upstream catchments.",
        examples=["01010000"],
        openapi_examples={"smp_example": {"summary": "SMP Example", "value": "01010000"}},
    ),
    domain: HydrofabricDomains = Query(
        HydrofabricDomains.CONUS,
        description="The iceberg namespace used to query the hydrofabric.",
        openapi_examples={"smp_example": {"summary": "SMP Example", "value": "conus_hf"}},
    ),
    module: SmpModules = Query(
        None,
        description="A setting to determine if a module should be specified to obtain additional SMP parameters.",
        openapi_examples={"smp_example": {"summary": "SMP Example", "value": None}},
    ),
    catalog: Catalog = Depends(get_catalog),
    network_graphs=Depends(get_graphs),
) -> list[SMP]:
    """
    An endpoint to return configurations for SMP.

    This endpoint traces upstream from a given gage ID to get all catchments
    and returns SMP (Soil Moisture Profile) parameter configurations for each catchment.

    **Parameters:**
    - **identifier**: The Gage ID from which upstream catchments are traced.
    - **domain**: The geographic domain used to filter catchments.
    - **module**: Denotes if another module should be used to obtain additional SMP parameters. Confined to certain modules.

    **Returns:**
    A list of SMP pydantic objects for each catchment.
    """
    return config_mapper["smp"](
        catalog=catalog,
        namespace=domain.value,
        identifier=f"gages-{identifier}",
<<<<<<< HEAD
        graph=network_graphs[domain],
=======
>>>>>>> 25d742bc
        module=module,
    )


@lstm_router.get("/", tags=["NWM Modules"])
async def get_lstm_ipes(
    identifier: str = Query(
        ...,
        description="Gage ID from which to trace upstream catchments.",
        examples=["01010000"],
        openapi_examples={"lstm_example": {"summary": "LSTM Example", "value": "01010000"}},
    ),
    domain: HydrofabricDomains = Query(
        HydrofabricDomains.CONUS,
        description="The iceberg namespace used to query the hydrofabric.",
        openapi_examples={"lstm_example": {"summary": "LSTM Example", "value": "conus_hf"}},
    ),
    catalog: Catalog = Depends(get_catalog),
    network_graphs=Depends(get_graphs),
) -> list[LSTM]:
    """
    An endpoint to return configurations for LSTM.

    This endpoint traces upstream from a given gage ID to get all catchments
    and returns LSTM (Long Short-Term Memory) parameter configurations for each catchment.

    **Parameters:**
    - **identifier**: The Gage ID from which upstream catchments are traced.
    - **domain**: The geographic domain used to filter catchments.

    **Returns:**
    A list of LSTM pydantic objects for each catchment.
    """
    return config_mapper["lstm"](
        catalog=catalog,
        namespace=domain.value,
        identifier=f"gages-{identifier}",
<<<<<<< HEAD
        graph=network_graphs[domain],
=======
>>>>>>> 25d742bc
    )


@lasam_router.get("/", tags=["NWM Modules"])
async def get_lasam_ipes(
    identifier: str = Query(
        ...,
        description="Gage ID from which to trace upstream catchments.",
        examples=["01010000"],
        openapi_examples={"lasam_example": {"summary": "LASAM Example", "value": "01010000"}},
    ),
    domain: HydrofabricDomains = Query(
        HydrofabricDomains.CONUS,
        description="The iceberg namespace used to query the hydrofabric.",
        openapi_examples={"lasam_example": {"summary": "LASAM Example", "value": "conus_hf"}},
    ),
    sft_included: bool = Query(
        False,
        description='True if SFT is in the "dep_modules_included" definition as declared in HF API repo.',
        openapi_examples={"lasam_example": {"summary": "LASAM Example", "value": False}},
    ),
    soil_params_file: str = Query(
        "vG_default_params_HYDRUS.dat",
        description="Name of the Van Genuchton soil parameters file. Note: This is the filename that gets returned by HF API's utility script get_hydrus_data().",
        openapi_examples={
            "lasam_example": {"summary": "LASAM Example", "value": "vG_default_params_HYDRUS.dat"}
        },
    ),
    catalog: Catalog = Depends(get_catalog),
    network_graphs=Depends(get_graphs),
) -> list[LASAM]:
    r"""
    An endpoint to return configurations for LASAM.

    This endpoint traces upstream from a given gage ID to get all catchments
    and returns LASAM (Lumped Arid/Semi-arid Model) parameter configurations for each catchment.

    **Parameters:**
    - **identifier**: The Gage ID from which upstream catchments are traced.
    - **domain**: The geographic domain used to filter catchments.
    - **sft_included**: Denotes that SFT is in the \"dep_modules_included\" definition as declared in the HF API repo.
    - **soil_params_file**: Name of the Van Genuchton soil parameters file.

    **Returns:**
    A list of LASAM pydantic objects for each catchment.
    """
    return config_mapper["lasam"](
        catalog=catalog,
        namespace=domain.value,
        identifier=f"gages-{identifier}",
<<<<<<< HEAD
        graph=network_graphs[domain],
=======
>>>>>>> 25d742bc
        sft_included=sft_included,
        soil_params_file=soil_params_file,
    )


@noahowp_router.get("/", tags=["NWM Modules"])
async def get_noahowp_ipes(
    identifier: str = Query(
        ...,
        description="Gage ID from which to trace upstream catchments.",
        examples=["01010000"],
        openapi_examples={"noahowp_example": {"summary": "Noah-OWP-Modular Example", "value": "01010000"}},
    ),
    domain: HydrofabricDomains = Query(
        HydrofabricDomains.CONUS,
        description="The iceberg namespace used to query the hydrofabric.",
        openapi_examples={"noahowp_example": {"summary": "Noah-OWP-Modular Example", "value": "conus_hf"}},
    ),
    catalog: Catalog = Depends(get_catalog),
    network_graphs=Depends(get_graphs),
) -> list[NoahOwpModular]:
    """
    An endpoint to return configurations for Noah-OWP-Modular.

    This endpoint traces upstream from a given gage ID to get all catchments
    and returns Noah-OWP-Modular parameter configurations for each catchment.

    **Parameters:**
    - **identifier**: The Gage ID from which upstream catchments are traced.
    - **domain**: The geographic domain used to filter catchments.

    **Returns:**
    A list of Noah-OWP-Modular pydantic objects for each catchment.
    """
    return config_mapper["noah_owp"](
        catalog=catalog,
        namespace=domain.value,
        identifier=f"gages-{identifier}",
<<<<<<< HEAD
        graph=network_graphs[domain],
=======
>>>>>>> 25d742bc
    )


@sacsma_router.get("/", tags=["NWM Modules"])
async def get_sacsma_ipes(
    identifier: str = Query(
        ...,
        description="Gage ID from which to trace upstream catchments.",
        examples=["01010000"],
        openapi_examples={"sacsma_example": {"summary": "SAC-SMA Example", "value": "01010000"}},
    ),
    domain: HydrofabricDomains = Query(
        HydrofabricDomains.CONUS,
        description="The iceberg namespace used to query the hydrofabric.",
        openapi_examples={"sacsma_example": {"summary": "SAC-SMA Example", "value": "conus_hf"}},
    ),
    envca: bool = Query(
        False,
        description="If source is ENVCA, then set to True. Defaults to False.",
        openapi_examples={"sacsma_example": {"summary": "SAC-SMA Example", "value": False}},
    ),
    catalog: Catalog = Depends(get_catalog),
    network_graphs=Depends(get_graphs),
) -> list[SacSma]:
    """
    An endpoint to return configurations for SAC-SMA.

    This endpoint traces upstream from a given gage ID to get all catchments
    and returns SAC-SMA (Sacramento Soil Moisture Accounting) parameter configurations for each catchment.

    **Parameters:**
    - **identifier**: The Gage ID from which upstream catchments are traced.
    - **domain**: The geographic domain used to filter catchments.
    - **envca**: Designates that the source is ENVCA.

    **Returns:**
    A list of SAC-SMA pydantic objects for each catchment.
    """
    return config_mapper["sacsma"](
        catalog=catalog,
        namespace=domain.value,
        identifier=f"gages-{identifier}",
<<<<<<< HEAD
        graph=network_graphs[domain],
=======
>>>>>>> 25d742bc
        envca=envca,
    )


@troute_router.get("/", tags=["NWM Modules"])
async def get_troute_ipes(
    identifier: str = Query(
        ...,
        description="Gage ID from which to trace upstream catchments.",
        examples=["01010000"],
        openapi_examples={"troute_example": {"summary": "T-Route Example", "value": "01010000"}},
    ),
    domain: HydrofabricDomains = Query(
        HydrofabricDomains.CONUS,
        description="The iceberg namespace used to query the hydrofabric.",
        openapi_examples={"troute_example": {"summary": "T-Route Example", "value": "conus_hf"}},
    ),
    catalog: Catalog = Depends(get_catalog),
    network_graphs=Depends(get_graphs),
) -> list[TRoute]:
    """
    An endpoint to return configurations for T-Route.

    This endpoint traces upstream from a given gage ID to get all catchments
    and returns T-Route (Tree-Based Channel Routing) parameter configurations for each catchment.

    **Parameters:**
    - **identifier**: The Gage ID from which upstream catchments are traced.
    - **domain**: The geographic domain used to filter catchments.

    **Returns:**
    A list of T-Route pydantic objects for each catchment.
    """
    return config_mapper["troute"](
        catalog=catalog,
        namespace=domain.value,
        identifier=f"gages-{identifier}",
<<<<<<< HEAD
        graph=network_graphs[domain],
=======
>>>>>>> 25d742bc
    )


@topmodel_router.get("/", tags=["NWM Modules"])
async def get_topmodel_ipes(
    identifier: str = Query(
        ...,
        description="Gage ID from which to trace upstream catchments.",
        examples=["01010000"],
        openapi_examples={"topmodel_example": {"summary": "TOPMODEL Example", "value": "01010000"}},
    ),
    domain: HydrofabricDomains = Query(
        HydrofabricDomains.CONUS,
        description="The iceberg namespace used to query the hydrofabric.",
        openapi_examples={"topmodel_example": {"summary": "TOPMODEL Example", "value": "conus_hf"}},
    ),
    catalog: Catalog = Depends(get_catalog),
    network_graphs=Depends(get_graphs),
) -> list[Topmodel]:
    """
    An endpoint to return configurations for TOPMODEL.

    This endpoint traces upstream from a given gage ID to get all catchments
    and returns TOPMODEL parameter configurations for each catchment.

    **Parameters:**
    - **identifier**: The Gage ID from which upstream catchments are traced.
    - **domain**: The geographic domain used to filter catchments.

    **Returns:**
    A list of TOPMODEL pydantic objects for each catchment.
    """
    return config_mapper["topmodel"](
        catalog=catalog,
        namespace=domain.value,
        identifier=f"gages-{identifier}",
<<<<<<< HEAD
        graph=network_graphs[domain],
=======
>>>>>>> 25d742bc
    )


# TODO - Restore endpoint once the generation of IPEs for TopoFlow is possible/implemented
# @topoflow_router.get("/", tags=["NWM Modules"])
# async def get_topoflow_ipes(
#     identifier: str = Query(
#         ...,
#         description="Gage ID from which to trace upstream catchments.",
#         examples=["01010000"],
#         openapi_examples={"topoflow_example": {"summary": "TopoFlow Example", "value": "01010000"}},
#     ),
#     domain: HydrofabricDomains = Query(
#         HydrofabricDomains.CONUS,
#         description="The iceberg namespace used to query the hydrofabric.",
#         openapi_examples={"topoflow_example": {"summary": "TopoFlow Example", "value": "conus_hf"}},
#     ),
#     catalog: Catalog = Depends(get_catalog),
# ) -> list[Topoflow]:
#     """
#     An endpoint to return configurations for TopoFlow.
#
#     This endpoint traces upstream from a given gage ID to get all catchments
#     and returns TopoFlow parameter configurations for each catchment.
#
#     **Parameters:**
#     - **identifier**: The Gage ID from which upstream catchments are traced.
#     - **domain**: The geographic domain used to filter catchments.
#
#     **Returns:**
#     A list of TopoFlow pydantic objects for each catchment.
#     """
#     return config_mapper["topoflow"](
#         catalog=catalog,
#         namespace=domain.value,
#         identifier=f"gages-{identifier}",
<<<<<<< HEAD
#         graph=network_graphs[domain],
=======
>>>>>>> 25d742bc
#     )


@topoflow_router.get("/albedo", tags=["NWM Modules"])
async def get_albedo(
    landcover_state: Albedo = Query(
        ...,
        description="The landcover state of a catchment for albedo classification",
        examples=["snow"],
        openapi_examples={"albedo_example": {"summary": "Albedo Example", "value": "snow"}},
    ),
) -> float:
    """
    An endpoint to return albedo values for TopoFlow Glacier module.

    This endpoint matches a catchment's land cover class ("snow", "ice", "other) with an albedo value [0, 1]

    **Parameters:**
    - **landcover_state**: Land cover state: "snow", "ice", or "other"

    **Returns:**
    A float albedo value [0, 1]
    """
    return Albedo.get_landcover_albedo(landcover_state.landcover).value<|MERGE_RESOLUTION|>--- conflicted
+++ resolved
@@ -1,13 +1,8 @@
 from fastapi import APIRouter, Depends, Query
 from pyiceberg.catalog import Catalog
 
-<<<<<<< HEAD
 from app import get_catalog, get_graphs
-from icefabric.modules import config_mapper
-=======
-from app import get_catalog
 from icefabric.modules import SmpModules, config_mapper
->>>>>>> 25d742bc
 from icefabric.schemas import HydrofabricDomains
 from icefabric.schemas.modules import (
     LASAM,
@@ -73,10 +68,7 @@
         catalog=catalog,
         namespace=domain.value,
         identifier=f"gages-{identifier}",
-<<<<<<< HEAD
-        graph=network_graphs[domain],
-=======
->>>>>>> 25d742bc
+        graph=network_graphs[domain],
         use_schaake=use_schaake,
     )
 
@@ -120,10 +112,7 @@
         catalog=catalog,
         namespace=domain.value,
         identifier=f"gages-{identifier}",
-<<<<<<< HEAD
-        graph=network_graphs[domain],
-=======
->>>>>>> 25d742bc
+        graph=network_graphs[domain],
         envca=envca,
     )
 
@@ -167,10 +156,7 @@
         catalog=catalog,
         namespace=domain.value,
         identifier=f"gages-{identifier}",
-<<<<<<< HEAD
-        graph=network_graphs[domain],
-=======
->>>>>>> 25d742bc
+        graph=network_graphs[domain],
         module=module,
     )
 
@@ -208,10 +194,7 @@
         catalog=catalog,
         namespace=domain.value,
         identifier=f"gages-{identifier}",
-<<<<<<< HEAD
-        graph=network_graphs[domain],
-=======
->>>>>>> 25d742bc
+        graph=network_graphs[domain],
     )
 
 
@@ -262,10 +245,7 @@
         catalog=catalog,
         namespace=domain.value,
         identifier=f"gages-{identifier}",
-<<<<<<< HEAD
-        graph=network_graphs[domain],
-=======
->>>>>>> 25d742bc
+        graph=network_graphs[domain],
         sft_included=sft_included,
         soil_params_file=soil_params_file,
     )
@@ -304,10 +284,7 @@
         catalog=catalog,
         namespace=domain.value,
         identifier=f"gages-{identifier}",
-<<<<<<< HEAD
-        graph=network_graphs[domain],
-=======
->>>>>>> 25d742bc
+        graph=network_graphs[domain],
     )
 
 
@@ -350,10 +327,7 @@
         catalog=catalog,
         namespace=domain.value,
         identifier=f"gages-{identifier}",
-<<<<<<< HEAD
-        graph=network_graphs[domain],
-=======
->>>>>>> 25d742bc
+        graph=network_graphs[domain],
         envca=envca,
     )
 
@@ -391,10 +365,7 @@
         catalog=catalog,
         namespace=domain.value,
         identifier=f"gages-{identifier}",
-<<<<<<< HEAD
-        graph=network_graphs[domain],
-=======
->>>>>>> 25d742bc
+        graph=network_graphs[domain],
     )
 
 
@@ -431,10 +402,7 @@
         catalog=catalog,
         namespace=domain.value,
         identifier=f"gages-{identifier}",
-<<<<<<< HEAD
-        graph=network_graphs[domain],
-=======
->>>>>>> 25d742bc
+        graph=network_graphs[domain],
     )
 
 
@@ -471,10 +439,7 @@
 #         catalog=catalog,
 #         namespace=domain.value,
 #         identifier=f"gages-{identifier}",
-<<<<<<< HEAD
 #         graph=network_graphs[domain],
-=======
->>>>>>> 25d742bc
 #     )
 
 
