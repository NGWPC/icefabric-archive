[project]
name = "icefabric_manage"
version = "2025.5"
description = "All functionality for creating, updating, and deleting information from the icefabric catalog"
authors = [
  { name = "Tadd Bindas", email = "tadd.bindas@ertcorp.com" },
  { name = "Sylvia Chin", email = "sylvia.c.chin@rtx.com" },
  { name = "Daniel Cumpton", email = "dcumpton@rtx.com" },
  { name = "Quercus Hamlin", email = "qhamlin@asrcfederal.com" },
  { name = "Brock Hinkson", email = "brock.w.hinkson@rtx.com" },
]
maintainers = [
  { name = "Tadd Bindas", email = "tadd.bindas@ertcorp.com" },
  { name = "Sylvia Chin", email = "sylvia.c.chin@rtx.com" },
  { name = "Daniel Cumpton", email = "dcumpton@rtx.com" },
  { name = "Quercus Hamlin", email = "qhamlin@asrcfederal.com" },
  { name = "Brock Hinkson", email = "brock.w.hinkson@rtx.com" },
]
readme = "README.md"
dependencies = [
  "numpy==2.2.6",
  "pandas==2.2.3",
  "geopandas==1.0.1",
  "s3fs==2025.5.0",
  "pyarrow==20.0.0",
  "pyiceberg[sql-sqlite]==0.9.0",
<<<<<<< HEAD
  "python-dotenv"
=======
  "python-dotenv==1.1.0"
>>>>>>> 1909fd98
]

[build-system]
requires = ["hatchling"]
build-backend = "hatchling.build"<|MERGE_RESOLUTION|>--- conflicted
+++ resolved
@@ -24,11 +24,7 @@
   "s3fs==2025.5.0",
   "pyarrow==20.0.0",
   "pyiceberg[sql-sqlite]==0.9.0",
-<<<<<<< HEAD
-  "python-dotenv"
-=======
   "python-dotenv==1.1.0"
->>>>>>> 1909fd98
 ]
 
 [build-system]
