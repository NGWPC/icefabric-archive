--- conflicted
+++ resolved
@@ -5,7 +5,6 @@
 import re
 import warnings
 
-<<<<<<< HEAD
 import geopandas
 import numpy as np
 import pandas as pd
@@ -13,14 +12,6 @@
 warnings.filterwarnings("ignore")
 
 
-class MapData:
-    """
-    Maps FIM XS data to IDs & categorize by HUC. At this time, ensure FIM mip data sample is saved
-    to local disk.
-    """
-
-    def __init__(self, data_dir):
-=======
 class MapData(object):
     '''
     Maps FIM MIP & BLE XS datasets to relevant IDs & categorize by HUC. 
@@ -28,20 +19,9 @@
     
     '''
     def __init__(self, data_dir, subfolder_key_prefix):
->>>>>>> d8685057
         self.data_dir = data_dir
         self.subfolder_key_prefix = subfolder_key_prefix
 
-<<<<<<< HEAD
-        # Parent directory of the FIM-C files.
-        # Note: All the jsons & geopackages are relevant
-        # to map the files to IDs.
-        self.fim_data_dirs = []
-
-        # List of directories associated with each file type of
-        # the FIM-C data sample (e.g. geopackage of a given model @ HUC#, json,
-        # source_models.gpkg, ripple.gpkg)
-=======
         # Parent directory of the FIM files.
         # Note: All the jsons & geopackages are relevant 
         # to map the files to IDs.
@@ -50,7 +30,6 @@
         # List of directories associated with each file type of 
         # the FIM data sample (e.g. geopackage of a given model @ HUC#, json, 
         # source_models.gpkg, ripple.gpkg) 
->>>>>>> d8685057
         self.model_gpkg_dirs = []
         self.src_models_gpkg_dirs = []
         self.rip_gpkg_dirs = []
@@ -107,20 +86,6 @@
         self.save_xsbyhuc_data()
 
     def read_data_dirs(self):
-<<<<<<< HEAD
-        """
-        Extract the list of fim-c data sample's directories.
-
-        Args:
-            data_dir (str): Parent directory of the fim-c files.
-                            Note: All the jsons & geopackages are relevant
-                            to map the files to IDs.
-
-        Return (list): List of directories associated with each file type of
-        the FIM-C data sample.
-
-        """
-=======
         '''
         Extract the list of FIM data sample's directories.
         
@@ -131,7 +96,6 @@
         the FIM data sample.
         
         '''         
->>>>>>> d8685057
         fim_data_dirs = []
         for folder, subfolders, files in os.walk(self.data_dir):
             if folder != self.data_dir:
@@ -139,19 +103,11 @@
                     self.fim_data_dirs.append(f"{folder}/{file}")
 
         return
-<<<<<<< HEAD
-
-    def cat_data_dirs(self):
-        """
-        Categorize FIM-C data sample files.
-
-=======
         
     def cat_data_dirs(self, subfolder_key_prefix):
         '''
         Categorize FIM data sample files.
         
->>>>>>> d8685057
         Args:
             subfolder_key_prefix (str): Prefix of the FIM subfolder's data of interest
                                         Options: 'mip' or 'ble'
@@ -166,11 +122,7 @@
             # contains collection_id & model_id)
             if re.search("ripple.gpkg", x):
                 self.rip_gpkg_dirs.append(x)
-<<<<<<< HEAD
-                t = re.search("/mip(.*)", x)
-=======
                 t = re.search(f'/{subfolder_key_prefix}(.*)', x)
->>>>>>> d8685057
                 rip_gpkg_tblname = t.group()
                 self.rip_gpkg_tablenames.append(rip_gpkg_tblname.lstrip("/").replace("/", "_"))
 
@@ -181,54 +133,33 @@
                 and not re.search("ripple.gpkg", x)
             ):
                 self.model_gpkg_dirs.append(x)
-<<<<<<< HEAD
-                t = re.search("/mip(.*)", x)
-=======
                 t = re.search(f'/{subfolder_key_prefix}(.*)', x)
->>>>>>> d8685057
                 model_gpkg_tblname = t.group()
                 self.model_gpkg_tablenames.append(model_gpkg_tblname.lstrip("/").replace("/", "_"))
 
             # Covers all HEC-RAS models gpkg featuring 1D model flowlines per HUC (contains model_id & their HEC-RAS 1D model flowlines)
             elif x.endswith("source_models.gpkg"):
                 self.src_models_gpkg_dirs.append(x)
-<<<<<<< HEAD
-                t = re.search("/mip(.*)", x)
-=======
                 t = re.search(f'/{subfolder_key_prefix}(.*)', x)
->>>>>>> d8685057
                 src_models_gpkg_tblname = t.group()
                 self.src_models_gpkg_tablenames.append(src_models_gpkg_tblname.lstrip("/").replace("/", "_"))
 
             # Covers all HEC-RAS models + Ripple gpkg per HUC
             if x.endswith(".gpkg"):
                 self.gpkg_dirs.append(x)
-<<<<<<< HEAD
-                t = re.search("/mip(.*)", x)
-=======
                 t = re.search(f'/{subfolder_key_prefix}(.*)', x)
->>>>>>> d8685057
                 gpkg_tblname = t.group()
                 self.gpkg_tablenames.append(gpkg_tblname.lstrip("/").replace("/", "_"))
 
             # Covers each HEC-RAS models' result of conflating its model w/ the NWM network
             elif x.endswith(".json"):
                 self.json_dirs.append(x)
-<<<<<<< HEAD
-                t = re.search("/mip(.*)", x)
-=======
                 t = re.search(f'/{subfolder_key_prefix}(.*)', x)
->>>>>>> d8685057
                 json_tblname = t.group()
                 self.json_tablenames.append(json_tblname.lstrip("/").replace("/", "_"))
 
         return
-
-<<<<<<< HEAD
-=======
-        return
     
->>>>>>> d8685057
     def drop_nested_keys(self, map_dict, keys_to_drop):
         """
         Drop keys irrelevant for linking each XS to IDs
@@ -253,15 +184,9 @@
             return map_dict
 
     def map_model2huc(self):
-<<<<<<< HEAD
-        """
-        Map each conflation json file to their corresponding model_id & HUC #.
-
-=======
         '''
         Map each conflation json file to their corresponding model ID & HUC #.
         
->>>>>>> d8685057
         Args:
             None
 
@@ -369,15 +294,9 @@
         return
 
     def map_model2huc_gpkg(self):
-<<<<<<< HEAD
-        """
-        Map model_id & HUC # to each HEC-RAS model's geopackage.
-
-=======
         '''
         Map model ID & HUC # to each HEC-RAS model's geopackage.
         
->>>>>>> d8685057
         Args:
             None
 
@@ -495,14 +414,7 @@
 
             # Covers us_xs
             if (model_id, huc_num) in self.us_ref_dict:
-<<<<<<< HEAD
-                df["us_ids"] = df.set_index(["river_reach_rs", "thalweg", "xs_max_elevation"]).index.map(
-                    self.us_ref_dict[(model_id, huc_num)].get
-                )
-                # print(f"The model_id @ HUC# ({(model_id, huc_num)}) IS featured in current model @ HUC's conflation json file.")
-=======
                 df['us_ids'] = df.set_index(["river_reach_rs", "thalweg", "xs_max_elevation"]).index.map(self.us_ref_dict[(model_id, huc_num)].get)
->>>>>>> d8685057
             else:
                 print(
                     f"The model_id @ HUC# ({(model_id, huc_num)}) IS NOT featured in current model @ HUC's conflation json file."
@@ -511,36 +423,13 @@
 
             # Covers ds_xs
             if (model_id, huc_num) in self.ds_ref_dict:
-<<<<<<< HEAD
-                df["ds_ids"] = df.set_index(["river_reach_rs", "thalweg", "xs_max_elevation"]).index.map(
-                    self.ds_ref_dict[(model_id, huc_num)].get
-                )
-                # print(f"The model_id @ HUC# ({(model_id, huc_num)}) IS featured in current model @ HUC's conflation json file.")
-=======
                 df['ds_ids'] = df.set_index(["river_reach_rs", "thalweg", "xs_max_elevation"]).index.map(self.ds_ref_dict[(model_id, huc_num)].get)
->>>>>>> d8685057
             else:
                 print(
                     f"The model_id @ HUC# ({(model_id, huc_num)}) IS NOT featured in current model @ HUC's conflation json file."
                 )
                 continue
 
-<<<<<<< HEAD
-            # Extracts & appends reach_id & network_to_id to each model @ HUC's unique XS
-            us_id_df = df["us_ids"].apply(pd.Series)
-            us_id_df.columns = ["us_reach_id", "us_network_to_id"]
-            ds_id_df = df["ds_ids"].apply(pd.Series)
-            ds_id_df.columns = ["ds_reach_id", "ds_network_to_id"]
-
-            # Fill any nan to string
-            us_id_df[["us_reach_id", "us_network_to_id"]] = us_id_df[
-                ["us_reach_id", "us_network_to_id"]
-            ].fillna("None")
-            ds_id_df[["ds_reach_id", "ds_network_to_id"]] = ds_id_df[
-                ["ds_reach_id", "ds_network_to_id"]
-            ].fillna("None")
-            df = df.fillna("None")
-=======
             # Extracts & appends reach_id & network_to_id to each model @ HUC's unique XS 
             # Should the ids not be available in the conflation, must initialize columns
             us_id_df = df['us_ids'].apply(pd.Series)
@@ -558,7 +447,6 @@
             us_id_df[['us_reach_id', 'us_network_to_id']] = us_id_df[['us_reach_id', 'us_network_to_id']].fillna('None')
             ds_id_df[['ds_reach_id', 'ds_network_to_id']] = ds_id_df[['ds_reach_id', 'ds_network_to_id']].fillna('None')
             df = df.fillna('None')
->>>>>>> d8685057
             df = pd.concat([df, us_id_df, ds_id_df], axis=1)
             df = df.drop(["us_ids", "ds_ids"], axis=1)
 
@@ -679,13 +567,8 @@
 
         return
 
-<<<<<<< HEAD
-    def save_xsbyhuc_data(self):
-        """
-=======
     def save_xsbyhuc_data(self, xs_data_type):
         '''
->>>>>>> d8685057
         Consolidate HEC-RAS models cross-sections based on HUC & save to storage
 
         Args:
@@ -701,28 +584,13 @@
         unique_huc_nums = set(self.consolidated_id2xs["huc"])
         for huc_num in unique_huc_nums:
             # Generate data folder per HUC
-<<<<<<< HEAD
-            if not os.path.exists(f"{os.getcwd()}/xs_data/mip_{huc_num}"):
-                os.makedirs(f"{os.getcwd()}/xs_data/mip_{huc_num}")
-
-=======
             if not os.path.exists(f'{os.getcwd()}/xs_data/{xs_data_type}_{huc_num}'):
                 os.makedirs(f'{os.getcwd()}/xs_data/{xs_data_type}_{huc_num}')
                 
->>>>>>> d8685057
             # Filter consolidated XS geopanda dataframe by HUC
             filterbyhuc = self.consolidated_id2xs[self.consolidated_id2xs["huc"] == huc_num]
 
             # Save XS as geoparquet per HUC
-<<<<<<< HEAD
-            filterbyhuc.to_parquet(
-                f"{os.getcwd()}/xs_data/mip_{huc_num}/huc_{huc_num}.parquet", engine="pyarrow"
-            )
-
-            # Save XS as geopackage per HUC
-            filterbyhuc.to_file(f"{os.getcwd()}/xs_data/mip_{huc_num}/huc_{huc_num}.gpkg", driver="GPKG")
-
-=======
             filterbyhuc['thalweg'] = filterbyhuc['thalweg'].astype(str)
             filterbyhuc['xs_max_elevation'] = filterbyhuc['xs_max_elevation'].astype(str)
             filterbyhuc.to_parquet(f'{os.getcwd()}/xs_data/{xs_data_type}_{huc_num}/huc_{huc_num}.parquet', 
@@ -734,5 +602,4 @@
             
             print(f'{xs_data_type}_{huc_num}')
             
->>>>>>> d8685057
         return