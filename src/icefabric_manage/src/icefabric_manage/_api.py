--- conflicted
+++ resolved
@@ -14,17 +14,9 @@
     file_dir : Path
         The path to the parquet files to add into the iceberg catalog
     """
-<<<<<<< HEAD
-    if not any(ns == ("hydrofabric",) for ns in catalog.list_namespaces()):
-        catalog.create_namespace("hydrofabric")
-        print("Created 'hydrofabric' namespace")
-
-    parquet_files = list(file_dir.glob("*.parquet"))
-=======
     if not any(ns == (namespace,) for ns in catalog.list_namespaces()):
         catalog.create_namespace(namespace)
         print(f"Created {namespace} namespace")
->>>>>>> 1909fd98
 
     if catalog.table_exists(f"{namespace}.{table_name}"):
         print(f"Table {table_name} already exists. Skipping build")
