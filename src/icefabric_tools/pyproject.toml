[project]
name = "icefabric_tools"
version = "2025.5"
description = "All functionality for creating, updating, and deleting information from the icefabric catalog"
authors = [
  { name = "Tadd Bindas", email = "tadd.bindas@ertcorp.com" },
  { name = "Sylvia Chin", email = "sylvia.c.chin@rtx.com" },
  { name = "Daniel Cumpton", email = "dcumpton@rtx.com" },
  { name = "Quercus Hamlin", email = "qhamlin@asrcfederal.com" },
  { name = "Brock Hinkson", email = "brock.w.hinkson@rtx.com" },
]
maintainers = [
  { name = "Tadd Bindas", email = "tadd.bindas@ertcorp.com" },
  { name = "Sylvia Chin", email = "sylvia.c.chin@rtx.com" },
  { name = "Daniel Cumpton", email = "dcumpton@rtx.com" },
  { name = "Quercus Hamlin", email = "qhamlin@asrcfederal.com" },
  { name = "Brock Hinkson", email = "brock.w.hinkson@rtx.com" },
]
readme = "README.md"
dependencies = [
  "numpy==2.2.6",
  "fiona==1.10.1",
  "pandas==2.2.3",
  "geopandas==1.0.1",
  "matplotlib==3.10.3",
  "s3fs==2025.5.0",
  "pyarrow==20.0.0",
  "pyiceberg[sql-sqlite]==0.9.0",
  "xarray==2025.4.0",
  "rioxarray==0.19.0",
  "icechunk==0.2.14",
  "zarr==3.0.8",
  "virtualizarr==1.3.2",
  "tqdm==4.67.1",
  "tifffile==2025.5.21",
  "scipy==1.15.3",
  "kerchunk==0.2.8",
  "h5py==3.13.0",
  "h5netcdf==1.6.1",
  "fsspec==2025.5.0",
<<<<<<< HEAD
  "dask==2025.5.1",
  "netCDF4==1.7.2",
=======

>>>>>>> d8685057
]

[build-system]
requires = ["hatchling"]
build-backend = "hatchling.build"<|MERGE_RESOLUTION|>--- conflicted
+++ resolved
@@ -1,5 +1,6 @@
 [project]
 name = "icefabric_tools"
+version = "2025.5"
 version = "2025.5"
 description = "All functionality for creating, updating, and deleting information from the icefabric catalog"
 authors = [
@@ -19,9 +20,14 @@
 readme = "README.md"
 dependencies = [
   "numpy==2.2.6",
+  "numpy==2.2.6",
   "fiona==1.10.1",
   "pandas==2.2.3",
+  "pandas==2.2.3",
   "geopandas==1.0.1",
+  "matplotlib==3.10.3",
+  "s3fs==2025.5.0",
+  "pyarrow==20.0.0",
   "matplotlib==3.10.3",
   "s3fs==2025.5.0",
   "pyarrow==20.0.0",
@@ -38,12 +44,8 @@
   "h5py==3.13.0",
   "h5netcdf==1.6.1",
   "fsspec==2025.5.0",
-<<<<<<< HEAD
   "dask==2025.5.1",
   "netCDF4==1.7.2",
-=======
-
->>>>>>> d8685057
 ]
 
 [build-system]
