"""A file to host schemas for all NWM modules. Based off the table from https://confluence.nextgenwaterprediction.com/pages/viewpage.action?spaceKey=NGWPC&title=BMI+Exchange+Items+and+Module+Parameters"""

import enum
from pathlib import Path
from typing import Protocol

from pydantic import BaseModel, ConfigDict, Field, field_validator


class NWMProtocol(Protocol):
    """Protocol defining the interface that configuration NWM BaseModel classes should implement."""

    def to_bmi_config(self) -> list[str]:
        """Converts the contents of the base class to a BMI config for that specific module"""
        ...

    def model_dump_config(self, output_path: Path) -> Path:  # Changed to return Path
        """Outputs the BaseModel to a BMI Config file"""
        ...


class IceFractionScheme(str, enum.Enum):
    """The ice fraction scheme to be used in SFT"""

    SCHAAKE = "Schaake"
    XINANJIANG = "Xinanjiang"


class SFT(BaseModel):
    """Pydantic model for SFT (Snow Freeze Thaw) module configuration"""

    model_config = ConfigDict(validate_by_name=True, validate_by_alias=True)
    catchment: str = Field(..., description="The catchment ID")
    verbosity: str = Field(default="none", description="Verbosity level")
    soil_moisture_bmi: int = Field(default=1, description="Soil moisture BMI parameter")
    end_time: str = Field(default="1.[d]", description="End time with units")
    dt: str = Field(default="1.0[h]", description="Time step with units")
    soil_params_smcmax: float = Field(..., description="Maximum soil moisture content", alias="smcmax")
    soil_params_b: float = Field(..., description="Soil moisture retention curve parameter (bexp)", alias="b")
    soil_params_satpsi: float = Field(..., description="Saturated soil suction (psisat)", alias="satpsi")
    soil_params_quartz: float = Field(default=1.0, description="Quartz content", alias="quartz")
    ice_fraction_scheme: IceFractionScheme = Field(..., description="Ice fraction scheme")
    soil_z: list[float] = Field(default=[0.1, 0.3, 1.0, 2.0], description="Soil depth layers in meters")
    soil_temperature: list[float] = Field(..., description="Soil temperature in Kelvin for each layer")

    @field_validator("soil_temperature")
    @classmethod
    def validate_soil_temperature_length(cls, v, info):
        """Ensure soil_temperature has same length as soil_z"""
        # Get soil_z from the data being validated
        soil_z = info.data.get("soil_z", [0.1, 0.3, 1.0, 2.0])
        if len(v) != len(soil_z):
            raise ValueError(f"soil_temperature must have {len(soil_z)} values to match soil_z layers")
        return v

    def to_bmi_config(self) -> list[str]:
        """Convert the model back to the original config file format"""
        temp_values = ",".join([str(temp) for temp in self.soil_temperature])
        z_values = ",".join([str(z) for z in self.soil_z])

        return [
            f"verbosity={self.verbosity}",
            f"soil_moisture_bmi={self.soil_moisture_bmi}",
            f"end_time={self.end_time}",
            f"dt={self.dt}",
            f"soil_params.smcmax={self.soil_params_smcmax}",
            f"soil_params.b={self.soil_params_b}",
            f"soil_params.satpsi={self.soil_params_satpsi}",
            f"soil_params.quartz={self.soil_params_quartz}",
            f"ice_fraction_scheme={self.ice_fraction_scheme.value}",
            f"soil_z={z_values}[m]",
            f"soil_temperature={temp_values}[K]",
        ]

    def model_dump_config(self, output_path: Path) -> Path:
        """Outputs the BaseModel to a BMI Config file

        Parameters
        ----------
        output_path : Path
            The path for the config file to be written to

        Returns
        -------
        Path
            The path to the written config file
        """
        file_output = self.to_bmi_config()
        sft_bmi_file = output_path / f"{self.catchment}_bmi_config_sft.txt"
        with open(sft_bmi_file, "w") as f:
            f.write("\n".join(file_output))
<<<<<<< HEAD
        return sft_bmi_file


class AlbedoStates(enum.StrEnum):
    """The albedo land-cover options for TopoFlow Glacier module"""

    SNOW = "snow"
    ICE = "ice"
    OTHER = "other"


class AlbedoValues(enum.Enum):
    """The albedo land-cover albedo values for TopoFlow Glacier module"""

    SNOW = 0.75
    ICE = 0.3
    OTHER = 0.2
=======
        return sft_bmi_file
>>>>>>> 9a22d409
<|MERGE_RESOLUTION|>--- conflicted
+++ resolved
@@ -89,24 +89,4 @@
         sft_bmi_file = output_path / f"{self.catchment}_bmi_config_sft.txt"
         with open(sft_bmi_file, "w") as f:
             f.write("\n".join(file_output))
-<<<<<<< HEAD
-        return sft_bmi_file
-
-
-class AlbedoStates(enum.StrEnum):
-    """The albedo land-cover options for TopoFlow Glacier module"""
-
-    SNOW = "snow"
-    ICE = "ice"
-    OTHER = "other"
-
-
-class AlbedoValues(enum.Enum):
-    """The albedo land-cover albedo values for TopoFlow Glacier module"""
-
-    SNOW = 0.75
-    ICE = 0.3
-    OTHER = 0.2
-=======
-        return sft_bmi_file
->>>>>>> 9a22d409
+        return sft_bmi_file