--- conflicted
+++ resolved
@@ -168,7 +168,6 @@
     list[Snow17]
         The list of all initial parameters for catchments using Snow17
     """
-<<<<<<< HEAD
     upstream_connections_path = (
         Path(__file__).parents[3] / f"data/hydrofabric/{domain.value}_upstream_connections.json"
     )
@@ -190,14 +189,7 @@
         namespace=domain.value,
         layers=["flowpaths", "nexus", "divides", "divide-attributes", "network"],
         upstream_dict=upstream_dict,
-=======
-    gauge: dict[str, pd.DataFrame | gpd.GeoDataFrame] = subset(
-        catalog=catalog,
-        identifier=f"gages-{identifier}",
-        id_type=IdType.HL_URI,
-        domain=domain,
-        layers=["flowpaths", "nexus", "divides", "divide-attributes", "network"],
->>>>>>> 6537e1fe
+
     )
     attr = {"elevation_mean": "mean.elevation", "lat": "centroid_y", "lon": "centroid_x"}
 
@@ -281,7 +273,6 @@
     list[SMP]
         The list of all initial parameters for catchments using SMP
     """
-<<<<<<< HEAD
     upstream_connections_path = (
         Path(__file__).parents[3] / f"data/hydrofabric/{domain.value}_upstream_connections.json"
     )
@@ -303,14 +294,7 @@
         namespace=domain.value,
         layers=["flowpaths", "nexus", "divides", "divide-attributes", "network"],
         upstream_dict=upstream_dict,
-=======
-    gauge: dict[str, pd.DataFrame | gpd.GeoDataFrame] = subset(
-        catalog=catalog,
-        identifier=f"gages-{identifier}",
-        id_type=IdType.HL_URI,
-        domain=domain,
-        layers=["flowpaths", "nexus", "divides", "divide-attributes", "network"],
->>>>>>> 6537e1fe
+
     )
     attr = {"smcmax": "mean.smcmax", "bexp": "mode.bexp", "psisat": "geom_mean.psisat"}
 
@@ -393,7 +377,6 @@
     *Note: Per HF API, the following attributes for LSTM does not carry any relvant information:
     'train_cfg_file' & basin_name' -- remove if desire
     """
-<<<<<<< HEAD
     upstream_connections_path = (
         Path(__file__).parents[3] / f"data/hydrofabric/{domain.value}_upstream_connections.json"
     )
@@ -415,14 +398,7 @@
         namespace=domain.value,
         layers=["flowpaths", "nexus", "divides", "divide-attributes", "network"],
         upstream_dict=upstream_dict,
-=======
-    gauge: dict[str, pd.DataFrame | gpd.GeoDataFrame] = subset(
-        catalog=catalog,
-        identifier=f"gages-{identifier}",
-        id_type=IdType.HL_URI,
-        domain=domain,
-        layers=["flowpaths", "nexus", "divides", "divide-attributes", "network"],
->>>>>>> 6537e1fe
+
     )
     attr = {
         "slope": "mean.slope",
@@ -506,7 +482,6 @@
     list[LASAM]
         The list of all initial parameters for catchments using LASAM
     """
-<<<<<<< HEAD
     upstream_connections_path = (
         Path(__file__).parents[3] / f"data/hydrofabric/{domain.value}_upstream_connections.json"
     )
@@ -528,14 +503,6 @@
         namespace=domain.value,
         layers=["flowpaths", "nexus", "divides", "divide-attributes", "network"],
         upstream_dict=upstream_dict,
-=======
-    gauge: dict[str, pd.DataFrame | gpd.GeoDataFrame] = subset(
-        catalog=catalog,
-        identifier=f"gages-{identifier}",
-        id_type=IdType.HL_URI,
-        domain=domain,
-        layers=["flowpaths", "nexus", "divides", "divide-attributes", "network"],
->>>>>>> 6537e1fe
     )
     attr = {"soil_type": "mode.ISLTYP"}
 
@@ -586,7 +553,6 @@
     list[NoahOwpModular]
         The list of all initial parameters for catchments using NoahOwpModular
     """
-<<<<<<< HEAD
     upstream_connections_path = (
         Path(__file__).parents[3] / f"data/hydrofabric/{domain.value}_upstream_connections.json"
     )
@@ -608,14 +574,6 @@
         namespace=domain.value,
         layers=["flowpaths", "nexus", "divides", "divide-attributes", "network"],
         upstream_dict=upstream_dict,
-=======
-    gauge: dict[str, pd.DataFrame | gpd.GeoDataFrame] = subset(
-        catalog=catalog,
-        identifier=f"gages-{identifier}",
-        id_type=IdType.HL_URI,
-        domain=domain,
-        layers=["flowpaths", "nexus", "divides", "divide-attributes", "network"],
->>>>>>> 6537e1fe
     )
     attr = {
         "slope": "mean.slope",
@@ -688,7 +646,6 @@
     list[SacSma]
         The list of all initial parameters for catchments using SacSma
     """
-<<<<<<< HEAD
     upstream_connections_path = (
         Path(__file__).parents[3] / f"data/hydrofabric/{domain.value}_upstream_connections.json"
     )
@@ -710,14 +667,6 @@
         namespace=domain.value,
         layers=["flowpaths", "nexus", "divides", "divide-attributes", "network"],
         upstream_dict=upstream_dict,
-=======
-    gauge: dict[str, pd.DataFrame | gpd.GeoDataFrame] = subset(
-        catalog=catalog,
-        identifier=f"gages-{identifier}",
-        id_type=IdType.HL_URI,
-        domain=domain,
-        layers=["flowpaths", "nexus", "divides", "divide-attributes", "network"],
->>>>>>> 6537e1fe
     )
 
     # Extraction of relevant features from divides layer
@@ -805,7 +754,6 @@
     list[TRoute]
         The list of all initial parameters for catchments using TRoute
     """
-<<<<<<< HEAD
     upstream_connections_path = (
         Path(__file__).parents[3] / f"data/hydrofabric/{domain.value}_upstream_connections.json"
     )
@@ -828,16 +776,7 @@
         layers=["flowpaths", "nexus", "divides", "divide-attributes", "network"],
         upstream_dict=upstream_dict,
     )
-=======
-    gauge: dict[str, pd.DataFrame | gpd.GeoDataFrame] = subset(
-        catalog=catalog,
-        identifier=f"gages-{identifier}",
-        id_type=IdType.HL_URI,
-        domain=domain,
-        layers=["flowpaths", "nexus", "divides", "divide-attributes", "network"],
-    )
-
->>>>>>> 6537e1fe
+
     # Extraction of relevant features from divide attributes layer
     divide_attr_df = pd.DataFrame(gauge["divide-attributes"])
     nwtopo_param = collections.defaultdict(dict)
@@ -879,7 +818,6 @@
     - The divide_id is the same as catchment, but will return divide_id variable name here
     since expected from HF API - remove if needed.
     """
-<<<<<<< HEAD
     upstream_connections_path = (
         Path(__file__).parents[3] / f"data/hydrofabric/{domain.value}_upstream_connections.json"
     )
@@ -901,14 +839,6 @@
         namespace=domain.value,
         layers=["flowpaths", "nexus", "divides", "divide-attributes", "network"],
         upstream_dict=upstream_dict,
-=======
-    gauge: dict[str, pd.DataFrame | gpd.GeoDataFrame] = subset(
-        catalog=catalog,
-        identifier=f"gages-{identifier}",
-        id_type=IdType.HL_URI,
-        domain=domain,
-        layers=["flowpaths", "nexus", "divides", "divide-attributes", "network"],
->>>>>>> 6537e1fe
     )
     attr = {"twi": "dist_4.twi"}
 
@@ -967,8 +897,4 @@
     *Note: This is a placeholder for Topoflow as the generation of IPEs for
     Topoflow does not exist currently.
     """
-<<<<<<< HEAD
-    raise NotImplementedError("Topoflow not implemented yet")
-=======
-    return
->>>>>>> 6537e1fe
+    raise NotImplementedError("Topoflow not implemented yet")