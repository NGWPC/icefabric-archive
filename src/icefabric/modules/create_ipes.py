--- conflicted
+++ resolved
@@ -4,11 +4,8 @@
 import geopandas as gpd
 import pandas as pd
 import polars as pl
-<<<<<<< HEAD
 import rustworkx as rx
-=======
 from ambiance import Atmosphere
->>>>>>> 25d742bc
 from pyiceberg.catalog import Catalog
 from pyproj import Transformer
 
@@ -51,12 +48,8 @@
     catalog: Catalog,
     namespace: str,
     identifier: str,
-<<<<<<< HEAD
     graph: rx.PyDiGraph,
     use_schaake: bool = False,
-=======
-    use_schaake: bool | None = False,
->>>>>>> 25d742bc
 ) -> list[SFT]:
     """Creates the initial parameter estimates for the SFT module
 
@@ -123,11 +116,7 @@
 
 
 def get_snow17_parameters(
-<<<<<<< HEAD
     catalog: Catalog, namespace: str, identifier: str, envca: bool, graph: rx.PyDiGraph
-=======
-    catalog: Catalog, namespace: str, identifier: str, envca: bool | None = False
->>>>>>> 25d742bc
 ) -> list[Snow17]:
     """Creates the initial parameter estimates for the Snow17 module
 
@@ -223,10 +212,7 @@
     catalog: Catalog,
     namespace: str,
     identifier: str,
-<<<<<<< HEAD
     graph: rx.PyDiGraph,
-=======
->>>>>>> 25d742bc
     module: str | None = None,
 ) -> list[SMP]:
     """Creates the initial parameter estimates for the SMP module
@@ -319,11 +305,7 @@
     return pydantic_models
 
 
-<<<<<<< HEAD
 def get_lstm_parameters(catalog: Catalog, namespace: str, identifier: str, graph: rx.PyDiGraph) -> list[LSTM]:
-=======
-def get_lstm_parameters(catalog: Catalog, namespace: str, identifier: str) -> list[LSTM]:
->>>>>>> 25d742bc
     """Creates the initial parameter estimates for the LSTM module
 
     Parameters
@@ -410,14 +392,9 @@
     catalog: Catalog,
     namespace: str,
     identifier: str,
-<<<<<<< HEAD
     sft_included: bool,
     graph: rx.PyDiGraph,
     soil_params_file: str = "vG_default_params_HYDRUS.dat",
-=======
-    sft_included: bool | None = False,
-    soil_params_file: str | None = "vG_default_params_HYDRUS.dat",
->>>>>>> 25d742bc
 ) -> list[LASAM]:
     """Creates the initial parameter estimates for the LASAM module
 
@@ -479,13 +456,9 @@
     return pydantic_models
 
 
-<<<<<<< HEAD
 def get_noahowp_parameters(
     catalog: Catalog, namespace: str, identifier: str, graph: rx.PyDiGraph
 ) -> list[NoahOwpModular]:
-=======
-def get_noahowp_parameters(catalog: Catalog, namespace: str, identifier: str) -> list[NoahOwpModular]:
->>>>>>> 25d742bc
     """Creates the initial parameter estimates for the Noah OWP Modular module
 
     Parameters
@@ -560,11 +533,7 @@
 
 
 def get_sacsma_parameters(
-<<<<<<< HEAD
     catalog: Catalog, namespace: str, identifier: str, envca: bool, graph: rx.PyDiGraph
-=======
-    catalog: Catalog, namespace: str, identifier: str, envca: bool | None = False
->>>>>>> 25d742bc
 ) -> list[SacSma]:
     """Creates the initial parameter estimates for the SAC SMA module
 
@@ -666,13 +635,9 @@
     return pydantic_models
 
 
-<<<<<<< HEAD
 def get_troute_parameters(
     catalog: Catalog, namespace: str, identifier: str, graph: rx.PyDiGraph
 ) -> list[TRoute]:
-=======
-def get_troute_parameters(catalog: Catalog, namespace: str, identifier: str) -> list[TRoute]:
->>>>>>> 25d742bc
     """Creates the initial parameter estimates for the T-Route
 
     Parameters
@@ -714,13 +679,9 @@
     return pydantic_models
 
 
-<<<<<<< HEAD
 def get_topmodel_parameters(
     catalog: Catalog, namespace: str, identifier: str, graph: rx.PyDiGraph
 ) -> list[Topmodel]:
-=======
-def get_topmodel_parameters(catalog: Catalog, namespace: str, identifier: str) -> list[Topmodel]:
->>>>>>> 25d742bc
     """Creates the initial parameter estimates for the Topmodel
 
     Parameters
@@ -792,13 +753,9 @@
     return pydantic_models
 
 
-<<<<<<< HEAD
 def get_topoflow_parameters(
     catalog: Catalog, namespace: str, identifier: str, graph: rx.PyDiGraph
 ) -> list[Topoflow]:
-=======
-def get_topoflow_parameters(catalog: Catalog, namespace: str, identifier: str) -> list[Topoflow]:
->>>>>>> 25d742bc
     """Creates the initial parameter estimates for the Topoflow module
 
     Parameters
